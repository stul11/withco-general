# TODO Log

<<<<<<< HEAD
- **Last Updated**: 2025-10-02T04:45:00Z
- **Session**: background-cleanup-priority-refresh
=======
- **Last Updated**: 2025-10-02T05:12:00Z
- **Session**: background-cleanup-priority-refresh-rerun
>>>>>>> e964c046
- **Owner**: slittle

## Completed

### Session: ticket-workflows-v1 (2025-10-01)

- [x] Create Ticket Workflow README with mermaid diagrams and rules
- [x] Document minimal `/ticket-*` commands with per-command docs
- [x] Add Promote & Validate gate to wizard/workflow docs
- [x] Create Ticket Validator Spec and resolve markdown lints
- [x] Link workflow README from tickets README

### Session: agent-offboarding (2025-10-01)

- [x] Create chat commands and rules for session closure and offboarding
- [x] Add read-only banner and separation notes for company docs
- [x] Normalize filenames; move non-draft data out of drafts
- [x] Add link checker, ISO timestamp validator, and pre-commit hooks
- [x] Create/Update session note and stage changes for review
- [x] Fix broken markdown links across repo; add example ADR; commit changes

### Session: template-pt-1 (2025-10-01)

- [x] Add `/onboard-next-agent` command documentation
- [x] Create `docs/global/GLOSSARY.md`
- [x] Add ADR template (canonical location: `docs/agents/templates/ADR_Template.md`)
- [x] Add Research Request template (canonical location: `docs/agents/templates/Research_Request_Template.md`)
- [x] Update `docs/global/TODO_Log.md` to mark completed items

### Session: repo-cleanup-implementation (2025-01-27)

- [x] Fix naming inconsistency: GLB-TKT vs GBL-PRD prefixes (should be GBL-TKT for consistency)
- [x] Resolve duplicate ADR templates by consolidating on `docs/agents/templates/ADR_Template.md`
- [x] Resolve duplicate Research Request templates by consolidating on `docs/agents/templates/Research_Request_Template.md`
- [x] Complete empty files: docs/raw/cost-of-manufacturing-offering-context.md (currently empty)
- [x] Populate APPROVED-GLOSSARY.md (currently minimal with only front matter)
- [x] Complete GLB-TKT_Best_Practices.md template (stops at line 77, incomplete sections)
- [x] Clean up stranded TODOs in RSM call notes files (rsm-call-notes-documentation.md, rsm-call-notes-organized.md)
- [x] Clean up stranded TODOs in LEG-63 work log (8 unchecked items in work-log/LEG-63-WORK-LOG.md)
- [x] Clean up stranded TODOs in SLF-78 draft ticket (multiple unchecked items in SLF-78-boxwood-means-acquisition-exploration-draft.md)
- [x] Resolve template location confusion: decide whether templates belong in docs/agents/templates/ or docs/global/templates/
- [x] Update Decision Docket open decisions: ADR template structure and Research Request template format are now resolved
- [x] Standardize front matter across all templates (some missing required fields like created/updated timestamps)
- [x] Fix inconsistent directory structure by removing obsolete ADR subdirectories
- [x] Complete missing template files referenced in docs/agents/templates/README.md but not found
- [x] Remove obsolete files: linear/tickets/archive/obsolete/ directory contains outdated drafts

### Session: repo-cleanup-analysis (2025-01-27)

- [x] Conduct comprehensive repository analysis for uncertainties, conflicts, and stranded TODOs
- [x] Identify naming inconsistencies (GLB-TKT vs GBL-PRD prefixes)
- [x] Find duplicate templates (ADR and Research Request templates in multiple locations)
- [x] Locate empty/incomplete files requiring completion
- [x] Catalog stranded TODOs across various files (RSM notes, LEG-63 work log, SLF-78 draft)
- [x] Identify template location confusion and directory structure issues
- [x] Add 15 high-priority cleanup items to TODO Log organized by complexity

### Session: repo-cleanup (2025-01-27)

- [x] Fix ISO 8601 dates in session notes to include time
- [x] Delete empty duplicate PRD file (docs/prds/GBL-PRD_Best_Practices.md)
- [x] Fix broken relative links in templates README
- [x] Rename archived ticket file to match its id (LEG-TKT_Collect_Cost_of_Manufacturing_an_Offering_Inputs.md)
- [x] Remove .bak suffix from obsolete draft
- [x] Fix typo in shortcut filename and update references (try-shortcut-prompt-style-guide.md)

### Session: workflow-finalization (2025-10-01)

- [x] Define practical Background Agent Draft Review Workflow
- [x] Integrate Ticket Wizard rule into workflow
- [x] Create comprehensive ticket wizard alignment review
- [x] Define Global Work Log vs To-Do project process distinction
- [x] Establish file organization structure for drafts
- [x] Integrate safety checks into workflow phases
- [x] Create session note with offboarding checklist
- [x] Update Decision Docket with key decisions
- [x] Update TODO Log with carryover items

### Session: PRD-Best-Practices-Definition (2025-09-27)

- [x] Create /docs/global/ and /docs/prds/ directories
- [x] Define PRD best practices template aligned with Linear workflow
- [x] Create GBL-PRD_Best_Practices.md
- [x] Draft options for GBL-PRD_Best_Practices in chat for review
- [x] Decide PRD front matter schema and required fields
- [x] Create generative plan doc for Agent Artifacts & workflows in docs/raw/plans
- [x] Create generative plan doc for Pydantic Schema Review Agent in docs/raw/plans
- [x] Define lightweight offboarding process with rules and checklist
- [x] Update templates to follow datetime-format rule

## In Progress

- [ ] Propose Cursor rules and helpful commands to enhance workflows

## Pending

### Next Agent Session (Awaiting User Approval)

- [ ] Review and approve Background Agent Draft Review Workflow
- [ ] Review Ticket Wizard Alignment documentation
- [ ] Test workflow with next background agent session
- [ ] Create test draft ticket using ticket wizard process (all 5 phases)
- [ ] Validate quality checks catch issues before Linear creation
- [ ] Apply process to existing draft tickets in linear/tickets/drafts/
- [ ] Migrate content between SLF-73 and To-Do project per defined process
- [ ] Create automation opportunities for workflow
- [ ] Monitor workflow effectiveness and gather feedback

### General Backlog

_Outstanding backlog work is grouped below. Recently-closed backlog items are cataloged in the "Backlog History" reference for traceability._

#### Open Work

- [ ] Create LEG-PRD_Design_Economic_Transaction_Model.md from finalized template
- [ ] Create LEG-PRD_Design_Cost_of_Manufacturing_an_Offering.md from finalized template
- [ ] Create LEG-PRD_Determine_Minimum_Check_Size.md from finalized template
- [ ] Document folder and taxonomy expectations for `docs/agents/templates/` (successor to the removed ADR subdirectory)
- [ ] Document agent artifacts framework (Role Card, Context Pack, Playbook, ADRs)
- [ ] Define onboarding and offboarding checklists for agents
- [ ] Define session note format and decision docket process
- [ ] Prepare example Agent Role Card and Session Note
- [ ] Publish agreed Best Practices into docs/global/GBL-PRD_Best_Practices.md
- [ ] **[High | ~10-15 min]** Run `pre-commit run --all-files` for the agent-offboarding staging area and capture any failing hooks before fixes.
- [ ] **[High | ~15-20 min]** Resolve broken links identified in the agent-offboarding handoff (README offboarding link, SLF-78 try-shortcut references, workflow rule/template links) so link validation passes.
- [ ] **[High | ~10-15 min]** Re-verify all `.cursor/rules/*` and `docs/agents/workflows/*` links after fixes to ensure navigation from rules to workflows succeeds.
- [ ] **[High | ~10-15 min]** Execute `/offboard --dry-run`, `/end-session --dry-run`, and `/onboard-next-agent --dry-run` to confirm the updated commands operate end-to-end.

<<<<<<< HEAD
### Repository Cleanup (High Priority)

- [ ] Fix naming inconsistency: GLB-TKT vs GBL-PRD prefixes (should be GBL-TKT for consistency)
- [x] Resolve duplicate ADR templates (canonical file lives at `docs/agents/templates/ADR_Template.md`)
- [x] Resolve duplicate Research Request templates (canonical file lives at `docs/agents/templates/Research_Request_Template.md`)
- [ ] Complete empty files: docs/raw/cost-of-manufacturing-offering-context.md (currently empty)
- [x] Populate APPROVED-GLOSSARY.md (currently minimal with only front matter) (RESOLVED: glossary is comprehensive with 99 lines of definitions)
- [x] Complete GBL-TKT_Best_Practices.md template (stops at line 77, incomplete sections) (RESOLVED: template is complete, goes to line 165)
- [ ] Clean up stranded TODOs in RSM call notes files (rsm-call-notes-documentation.md, rsm-call-notes-organized.md)
- [ ] Clean up stranded TODOs in LEG-63 work log (8 unchecked items in work-log/LEG-63-WORK-LOG.md)
- [ ] Clean up stranded TODOs in SLF-78 draft ticket (multiple unchecked items in SLF-78-boxwood-means-acquisition-exploration-draft.md)
- [x] Resolve template location confusion: decide whether templates belong in docs/agents/templates/ or docs/global/templates/ (RESOLVED: templates are in docs/agents/templates/, docs/global/templates/ doesn't exist)
- [ ] Update Decision Docket open decisions: ADR template structure and Research Request template format are now resolved
- [x] Standardize front matter across all templates (some missing required fields like created/updated timestamps) (RESOLVED: all templates have required fields)
- [x] Fix inconsistent ADR directory structure (RESOLVED: legacy nested folders removed; templates live in `docs/agents/templates/`)
- [ ] Complete missing template files referenced in docs/agents/templates/README.md but not found
=======
#### Backlog History

- 2025-10-01: Created docs/global/GLOSSARY.md and added ADR / Research Request templates (see `template-pt-1` session summary).
- 2025-10-01: Captured LEG-PRD cost-input draft and background workflow updates (see `workflow-finalization` session summary).

> _The history entries retain context without re-opening completed tasks._

### Repository Cleanup (Resolved Scope)

_The dedicated cleanup backlog from the January 27 effort remains closed. Historical items are retained here for reference while the active backlog now focuses on new follow-ups._

- Naming consistency, template consolidation, stranded TODO cleanup, and directory structure fixes were closed in the 2025-01-27 `repo-cleanup-*` sessions.
- Subsequent workflow documentation updates on 2025-10-01 verified there are no remaining high-priority cleanup tasks to track separately.
>>>>>>> e964c046

## Blocked

- [ ] None currently

## Notes

- PRD templates are complete and ready for use; publish the finalized guidance via `GBL-PRD_Best_Practices.md` (tracked in General Backlog).
- Agent artifacts framework and onboarding/offboarding checklists remain open work items (see "General Backlog > Open Work").
- Offboarding process is defined and ready for use; `/offboard` follow-ups stay grouped under "Next Agent Session" for execution.

### 2025-10-02T00:00:00Z - repo-background-cleanup

- [x] **[High | ~10-15 min]** Reconcile the "Repository Cleanup" backlog section so the open checklist matches current status. (Resolved via "Repository Cleanup (Resolved Scope)" note.)
- [ ] **[High | ~10-15 min]** Surface the outstanding `/offboard` follow-up tasks from the 2025-10-01 handoff note in the main backlog (run pre-commit, fix link checker issues, verify rules links, dry-run commands).【F:docs/agents/session-notes/SN_20251001_agent-offboarding_handoff.md†L23-L28】
- [ ] **[High | ~15-20 min]** Decide how to differentiate or merge `glossary/APPROVED-GLOSSARY.md` and `glossary/INFORMAL-GLOSSARY.md` so only one canonical definition list remains, or establish a promotion workflow between them.【F:docs/global/glossary/APPROVED-GLOSSARY.md†L1-L104】【F:docs/global/glossary/INFORMAL-GLOSSARY.md†L1-L77】
- [ ] **[Medium | ~15 min]** Link the open deliverables in `docs/raw/cost-of-manufacturing-offering-context.md` to TODO_Log (or mark progress) so the research and draft checklist is tracked centrally.【F:docs/raw/cost-of-manufacturing-offering-context.md†L175-L188】
- [ ] **[Medium | ~15-20 min]** Capture the DoD tasks in `linear/tickets/drafts/excel-cost-analysis-funnel-integration.md` as actionable backlog items or update their status if work is finished.【F:linear/tickets/drafts/excel-cost-analysis-funnel-integration.md†L74-L82】
- [ ] **[Medium | ~10 min]** Add follow-up to resolve the "where does ad-hoc work go?" TODO in `linear/docs/How_to_use_Linear.md`, since the source file is read-only in this repo.【F:linear/docs/How_to_use_Linear.md†L146-L148】
- [ ] **[Low | ~20-30 min]** Consolidate overlapping cost context between `docs/raw/economics-cost-structure-initial-context.md` and `docs/raw/cost-of-manufacturing-offering-context.md` (clarify canonical source, merge or cross-link appropriately).【F:docs/raw/economics-cost-structure-initial-context.md†L1-L85】【F:docs/raw/cost-of-manufacturing-offering-context.md†L155-L188】
- [ ] **[Low | ~20-30 min]** Replace TBD placeholders in `docs/Deal_Structure_Model_Spec.md` fee table with current assumptions or document ownership for supplying the values.【F:docs/Deal_Structure_Model_Spec.md†L58-L66】

### Session: background-cleanup-audit-implementation (2025-01-27)

- [x] **HIGH PRIORITY - Naming Inconsistency Resolution** (5-10 min): Fix remaining GLB-TKT vs GBL-TKT references in linear/docs/How_to_use_Linear.md and linear/docs/templates/ticket-template.md
- [x] **HIGH PRIORITY - Stranded TODOs Cleanup** (10-15 min): Clean up TBD placeholders in SLF-78 draft ticket (super_initiative, initiative, project, milestone, requirement fields)
- [x] **MEDIUM PRIORITY - Template Location Confusion** (15-20 min): Resolve template location confusion - docs/agents/templates/ vs docs/global/templates/ - decide on single location and migrate
- [x] **MEDIUM PRIORITY - Incomplete Template Completion** (20-30 min): Complete GBL-TKT_Best_Practices.md template (currently stops at line 77, missing DoD tiers and implementation sections)
- [x] **MEDIUM PRIORITY - Directory Structure Cleanup** (10-15 min): Remove obsolete ADR template directories to eliminate redundant nesting
- [x] **LOW PRIORITY - Empty File Population** (5-10 min): Populate APPROVED-GLOSSARY.md (currently minimal with only front matter)
- [x] **LOW PRIORITY - Cross-Reference Updates** (10-15 min): Update broken references to try-shortcut-prompt-style-guide.md in SLF-78 files
- [x] **LOW PRIORITY - Front Matter Standardization** (15-20 min): Standardize front matter across all templates (some missing required fields like created/updated timestamps)

## Session History

- **2025-01-27**: background-cleanup-audit - Comprehensive repository audit identifying 8 prioritized cleanup items including naming inconsistencies, stranded TODOs, template location confusion, and structural issues
- **2025-01-27**: repo-cleanup-analysis - Comprehensive repository analysis identifying 15 high-priority cleanup items including naming inconsistencies, duplicate templates, stranded TODOs, and structural issues
- **2025-01-27**: repo-cleanup - Fixed ISO dates, removed empty files, corrected broken links, renamed files to match IDs, fixed typos
- **2025-10-01**: workflow-finalization - Defined Background Agent Draft Review Workflow with ticket wizard integration, aligned with safety rules, created comprehensive documentation
- **2025-09-27**: PRD-Best-Practices-Definition - Defined PRD templates, front matter schema, and offboarding process

### 2025-10-02T04:05:19Z - background-cleanup-priority-refresh

<<<<<<< HEAD
- **HIGH (10-15 min)**: Reconcile conflicting status entries in this log—`Repository Cleanup` items remain unchecked even though matching tasks are marked completed above. Normalize the open sections and refresh carryover notes for clarity. 
- **HIGH (15-20 min)**: Promote the open `TBD` fee defaults and hierarchy placeholders in `docs/Deal_Structure_Model_Spec.md` into actionable tasks (or fill them) so the modeling spec is ready for implementation.
- **MEDIUM (15-20 min)**: Consolidate glossary sources—`docs/global/GLOSSARY.md` duplicates definitions from both Approved/Informal glossaries. Decide whether to merge or differentiate the files and align front matter statuses.
- **LOW (5-10 min)**: Clean stale backlog references that pointed to removed ADR template directories or already-resolved template issues to avoid future confusion. ✅ Completed by clarifying TODO Log entries.
=======
- [x] **HIGH (10-15 min)**: Reconcile conflicting status entries in this log—`Repository Cleanup` items remain unchecked even though matching tasks are marked completed above. Normalize the open sections and refresh carryover notes for clarity.
- [ ] **HIGH (15-20 min)**: Promote the open `TBD` fee defaults and hierarchy placeholders in `docs/Deal_Structure_Model_Spec.md` into actionable tasks (or fill them) so the modeling spec is ready for implementation.
- [ ] **MEDIUM (15-20 min)**: Consolidate glossary sources—`docs/global/GLOSSARY.md` duplicates definitions from both Approved/Informal glossaries. Decide whether to merge or differentiate the files and align front matter statuses.
- [ ] **LOW (5-10 min)**: Clean stale backlog references (e.g., `docs/prds/global/templates/agents/adr/`) that point to non-existent directories or already-resolved template issues to avoid future confusion.

### 2025-10-02T05:12:00Z - background-cleanup-priority-refresh-rerun

- [x] **HIGH (10-15 min)**: Re-run the repository cleanup reconciliation to confirm the backlog reflects only open work and that carryover notes point to the refreshed sections.
- [ ] **MEDIUM (10-15 min)**: Review `Notes` and cross-reference sections to ensure future agents can quickly locate `/offboard` follow-ups and glossary consolidation tasks.
>>>>>>> e964c046
<|MERGE_RESOLUTION|>--- conflicted
+++ resolved
@@ -1,12 +1,7 @@
 # TODO Log
 
-<<<<<<< HEAD
-- **Last Updated**: 2025-10-02T04:45:00Z
-- **Session**: background-cleanup-priority-refresh
-=======
 - **Last Updated**: 2025-10-02T05:12:00Z
 - **Session**: background-cleanup-priority-refresh-rerun
->>>>>>> e964c046
 - **Owner**: slittle
 
 ## Completed
@@ -135,24 +130,6 @@
 - [ ] **[High | ~10-15 min]** Re-verify all `.cursor/rules/*` and `docs/agents/workflows/*` links after fixes to ensure navigation from rules to workflows succeeds.
 - [ ] **[High | ~10-15 min]** Execute `/offboard --dry-run`, `/end-session --dry-run`, and `/onboard-next-agent --dry-run` to confirm the updated commands operate end-to-end.
 
-<<<<<<< HEAD
-### Repository Cleanup (High Priority)
-
-- [ ] Fix naming inconsistency: GLB-TKT vs GBL-PRD prefixes (should be GBL-TKT for consistency)
-- [x] Resolve duplicate ADR templates (canonical file lives at `docs/agents/templates/ADR_Template.md`)
-- [x] Resolve duplicate Research Request templates (canonical file lives at `docs/agents/templates/Research_Request_Template.md`)
-- [ ] Complete empty files: docs/raw/cost-of-manufacturing-offering-context.md (currently empty)
-- [x] Populate APPROVED-GLOSSARY.md (currently minimal with only front matter) (RESOLVED: glossary is comprehensive with 99 lines of definitions)
-- [x] Complete GBL-TKT_Best_Practices.md template (stops at line 77, incomplete sections) (RESOLVED: template is complete, goes to line 165)
-- [ ] Clean up stranded TODOs in RSM call notes files (rsm-call-notes-documentation.md, rsm-call-notes-organized.md)
-- [ ] Clean up stranded TODOs in LEG-63 work log (8 unchecked items in work-log/LEG-63-WORK-LOG.md)
-- [ ] Clean up stranded TODOs in SLF-78 draft ticket (multiple unchecked items in SLF-78-boxwood-means-acquisition-exploration-draft.md)
-- [x] Resolve template location confusion: decide whether templates belong in docs/agents/templates/ or docs/global/templates/ (RESOLVED: templates are in docs/agents/templates/, docs/global/templates/ doesn't exist)
-- [ ] Update Decision Docket open decisions: ADR template structure and Research Request template format are now resolved
-- [x] Standardize front matter across all templates (some missing required fields like created/updated timestamps) (RESOLVED: all templates have required fields)
-- [x] Fix inconsistent ADR directory structure (RESOLVED: legacy nested folders removed; templates live in `docs/agents/templates/`)
-- [ ] Complete missing template files referenced in docs/agents/templates/README.md but not found
-=======
 #### Backlog History
 
 - 2025-10-01: Created docs/global/GLOSSARY.md and added ADR / Research Request templates (see `template-pt-1` session summary).
@@ -166,7 +143,6 @@
 
 - Naming consistency, template consolidation, stranded TODO cleanup, and directory structure fixes were closed in the 2025-01-27 `repo-cleanup-*` sessions.
 - Subsequent workflow documentation updates on 2025-10-01 verified there are no remaining high-priority cleanup tasks to track separately.
->>>>>>> e964c046
 
 ## Blocked
 
@@ -210,12 +186,6 @@
 
 ### 2025-10-02T04:05:19Z - background-cleanup-priority-refresh
 
-<<<<<<< HEAD
-- **HIGH (10-15 min)**: Reconcile conflicting status entries in this log—`Repository Cleanup` items remain unchecked even though matching tasks are marked completed above. Normalize the open sections and refresh carryover notes for clarity. 
-- **HIGH (15-20 min)**: Promote the open `TBD` fee defaults and hierarchy placeholders in `docs/Deal_Structure_Model_Spec.md` into actionable tasks (or fill them) so the modeling spec is ready for implementation.
-- **MEDIUM (15-20 min)**: Consolidate glossary sources—`docs/global/GLOSSARY.md` duplicates definitions from both Approved/Informal glossaries. Decide whether to merge or differentiate the files and align front matter statuses.
-- **LOW (5-10 min)**: Clean stale backlog references that pointed to removed ADR template directories or already-resolved template issues to avoid future confusion. ✅ Completed by clarifying TODO Log entries.
-=======
 - [x] **HIGH (10-15 min)**: Reconcile conflicting status entries in this log—`Repository Cleanup` items remain unchecked even though matching tasks are marked completed above. Normalize the open sections and refresh carryover notes for clarity.
 - [ ] **HIGH (15-20 min)**: Promote the open `TBD` fee defaults and hierarchy placeholders in `docs/Deal_Structure_Model_Spec.md` into actionable tasks (or fill them) so the modeling spec is ready for implementation.
 - [ ] **MEDIUM (15-20 min)**: Consolidate glossary sources—`docs/global/GLOSSARY.md` duplicates definitions from both Approved/Informal glossaries. Decide whether to merge or differentiate the files and align front matter statuses.
@@ -224,5 +194,4 @@
 ### 2025-10-02T05:12:00Z - background-cleanup-priority-refresh-rerun
 
 - [x] **HIGH (10-15 min)**: Re-run the repository cleanup reconciliation to confirm the backlog reflects only open work and that carryover notes point to the refreshed sections.
-- [ ] **MEDIUM (10-15 min)**: Review `Notes` and cross-reference sections to ensure future agents can quickly locate `/offboard` follow-ups and glossary consolidation tasks.
->>>>>>> e964c046
+- [ ] **MEDIUM (10-15 min)**: Review `Notes` and cross-reference sections to ensure future agents can quickly locate `/offboard` follow-ups and glossary consolidation tasks.