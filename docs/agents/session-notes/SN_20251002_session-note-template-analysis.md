--- conflicted
+++ resolved
@@ -91,11 +91,7 @@
 
 ### 4. **Validation and Quality**
 
-<<<<<<< HEAD
-- Add session NOTE validation checklist
-=======
 - Add session note validation checklist
->>>>>>> 331b0bb4
 - Create completeness scoring system
 - Standardize naming conventions
 
@@ -135,11 +131,7 @@
 
 ### Medium-term Improvements
 
-<<<<<<< HEAD
-1. **Create session NOTE validation checklist** for agents
-=======
 1. **Create session note validation checklist** for agents
->>>>>>> 331b0bb4
 2. **Standardize naming conventions** across all commands
 3. **Create template variants** for different use cases
 
