# /offboard

Run the full offboarding checklist and close out the session according to repository rules.

## Usage

```
/offboard <task-id> [--dry-run] [--no-validate] [--auto]
```

- task-id: Short slug for this session (e.g., `workflow-finalization`).
- --dry-run: Show what will happen without writing files or staging.
- --no-validate: Skip link and timestamp validation.
- --auto: Create/update Session Note and stage changes without additional prompts (never auto-commit).

## When to use

- End of any substantive session with repo changes.
- You want full documentation and safety validations applied.

## Preconditions

- None. This command ensures all required artifacts are created/updated before ending the session.

## Behavior (what the agent will do)

1. Confirm intent to offboard.
2. Create or update a Session Note in `docs/agents/session-notes/` using `docs/agents/templates/Session_Note_Template.md`.
   - File name: `SN_YYYYMMDDHHMM_<task-id>.md` (24-hour UTC)
   - Validate all 11 required sections are populated:
     - [ ] **Metadata**: Task ID, Agent, Owner, Date, Duration
     - [ ] **Inputs & Context**: Key Documents/Files Provided, Context & Requirements, Relevant Prior Work
     - [ ] **Full Findings**: Summary of Findings, Detailed Findings with Description/File(s)/Line Numbers/Reasoning/Supporting Evidence
     - [ ] **Steps Taken**: Major Actions, Key Decisions, Tools/Methods Used
     - [ ] **Outputs**: Files Created/Modified, Key Deliverables, Documented Decisions
     - [ ] **Citations**: All sources referenced with precise file paths and line numbers
     - [ ] **Risks & Issues Identified**: Potential Issues, Mitigation Strategies
     - [ ] **Reasoning & Rationale**: Explanation of reasoning behind major actions/decisions
     - [ ] **Next Actions**: Immediate Follow-ups, For Next Session, Pending Approvals/Decisions
     - [ ] **Signoff**: Reviewer, Status, Date, Notes
3. Update `docs/global/Decision_Docket.md` with any decisions made.
4. Update `docs/global/TODO_Log.md` with completed, in-progress, and pending items (carryover clearly marked).
5. Validations:
   - **Session Note Completeness**: Verify all 11 required sections are populated (halt if incomplete)
   - `python3 scripts/check_markdown_links.py`
   - `python3 scripts/validate_iso_timestamps.py docs`
6. Prepare git changes:
   - Stage updated/created files for review
   - Propose commit message in the format:
     - `feat|chore|docs: <summary> - Session: <task-id>`
7. Provide final summary including safety notes and next actions.

### Agent runbook (non-interactive quick-run)

1. Detect changed docs (for note inputs/outputs):
   - `git status --porcelain docs/agents docs/global docs/prds`
2. Ensure session note exists and is populated:
   - Create `docs/agents/session-notes/SN_YYYYMMDDHHMM_<task-id>.md` if missing using `docs/agents/templates/Session_Note_Template.md`
<<<<<<< HEAD
   - Add all required sections: Inputs & Context, Full Findings, Steps Taken, Outputs (with file paths), Citations (file:lines), Risks & Issues Identified, Reasoning & Rationale, Next Actions
=======
   - Validate all 11 required sections are populated:
     - [ ] **Metadata**: Task ID, Agent, Owner, Date, Duration (lines 13-17)
     - [ ] **Inputs & Context**: Key Documents/Files Provided, Context & Requirements, Relevant Prior Work (lines 21-29)
     - [ ] **Full Findings**: Summary of Findings, Detailed Findings with Description/File(s)/Line Numbers/Reasoning/Supporting Evidence (lines 32-43)
     - [ ] **Steps Taken**: Major Actions, Key Decisions, Tools/Methods Used (lines 46-54)
     - [ ] **Outputs**: Files Created/Modified, Key Deliverables, Documented Decisions (lines 57-65)
     - [ ] **Citations**: All sources referenced with precise file paths and line numbers (lines 68-72)
     - [ ] **Risks & Issues Identified**: Potential Issues, Mitigation Strategies (lines 75-81)
     - [ ] **Reasoning & Rationale**: Explanation of reasoning behind major actions/decisions (lines 84-87)
     - [ ] **Next Actions**: Immediate Follow-ups, For Next Session, Pending Approvals/Decisions (lines 90-98)
     - [ ] **Signoff**: Reviewer, Status, Date, Notes (lines 101-107)
>>>>>>> 4cff3652
3. Update global trackers:
   - Append decisions to `docs/global/Decision_Docket.md`
   - Update status blocks in `docs/global/TODO_Log.md` (Completed/In Progress/Pending)
4. Validations:
   - **Session Note Completeness**: Verify all 11 required sections are populated (halt if incomplete)
   - If pre-commit is available: `pre-commit run --all-files`
   - Otherwise:
     - `python3 scripts/check_markdown_links.py`
     - `python3 scripts/validate_iso_timestamps.py docs`
5. Stage and propose commit:
   - `git add docs/agents/session-notes docs/global`
   - Suggested message: `feat|chore|docs: <summary> - Session: <task-id>`
6. Output a concise summary with file list and any validation errors.

## Safety & boundaries

- No writes to company Linear projects.
- Company docs remain read-only (e.g., `linear/docs/How_to_use_Linear.md`).
- If requirements are incomplete, the agent halts and requests guidance.

### Failure handling

- If session note validation fails (missing required sections), report missing sections and halt until completed
- If link or timestamp validation fails, report errors and pause before commit
- If session note cannot be created (naming conflict), write to a temp path and ask for guidance

## Outputs

- Path to Session Note
- Docket and TODO updates
- Validation results (links/timestamps)
- Suggested commit message

## Example

```
/offboard workflow-finalization
```

Agent response summary:

- Created `docs/agents/session-notes/SN_20251001_workflow-finalization.md`
- Updated `docs/global/Decision_Docket.md` and `docs/global/TODO_Log.md`
- Validated links and timestamps (0 errors)
- Suggested commit:
  - `feat: define background agent draft review workflow - Session: workflow-finalization`

## Related

- `.cursor/rules/agent-offboarding.mdc`
- `.cursor/rules/agent-session-notes.mdc`
- `.cursor/rules/agent-chat-commands.mdc`
- `docs/agents/templates/Offboarding_Checklist_Template.md`
- `docs/agents/workflows/Agent_Offboarding_Implementation_Checklist.md`<|MERGE_RESOLUTION|>--- conflicted
+++ resolved
@@ -56,9 +56,6 @@
    - `git status --porcelain docs/agents docs/global docs/prds`
 2. Ensure session note exists and is populated:
    - Create `docs/agents/session-notes/SN_YYYYMMDDHHMM_<task-id>.md` if missing using `docs/agents/templates/Session_Note_Template.md`
-<<<<<<< HEAD
-   - Add all required sections: Inputs & Context, Full Findings, Steps Taken, Outputs (with file paths), Citations (file:lines), Risks & Issues Identified, Reasoning & Rationale, Next Actions
-=======
    - Validate all 11 required sections are populated:
      - [ ] **Metadata**: Task ID, Agent, Owner, Date, Duration (lines 13-17)
      - [ ] **Inputs & Context**: Key Documents/Files Provided, Context & Requirements, Relevant Prior Work (lines 21-29)
@@ -70,7 +67,6 @@
      - [ ] **Reasoning & Rationale**: Explanation of reasoning behind major actions/decisions (lines 84-87)
      - [ ] **Next Actions**: Immediate Follow-ups, For Next Session, Pending Approvals/Decisions (lines 90-98)
      - [ ] **Signoff**: Reviewer, Status, Date, Notes (lines 101-107)
->>>>>>> 4cff3652
 3. Update global trackers:
    - Append decisions to `docs/global/Decision_Docket.md`
    - Update status blocks in `docs/global/TODO_Log.md` (Completed/In Progress/Pending)
